"""Binary units, i.e. Bits"""
import PhysicalQuantities

from .unit import add_composite_unit

add_composite_unit('Byte', 8, 'Bit', verbosename='Byte', prefixed=True,
                   url='https://en.wikipedia.org/wiki/Byte')
PhysicalQuantities.q.__init__()

_units = {'Ki': 2 ** 10,
          'Mi': 2 ** 20,
          'Gi': 2 ** 30,
          'Ti': 2 ** 40,
          'Pi': 2 ** 50,
          'Ei': 2 ** 60,
          'Zi': 2 ** 70,
          'Yi': 2 ** 80,
          }

for key in _units.keys():
    name = key + 'Bit'
    scale = _units[key]
<<<<<<< HEAD
    add_composite_unit(name, scale, 'Bit', verbosename=name, prefixed=True, baseunit=PhysicalQuantities.q.Bit,
=======
    add_composite_unit(name, scale, 'Bit', verbosename=name, prefixed=True,
>>>>>>> 7c8f293e
                       url='https://en.wikipedia.org/wiki/Bit')

    name = key + 'Byte'
    scale = _units[key]
<<<<<<< HEAD
    add_composite_unit(name, scale, 'Byte', verbosename=name, prefixed=True, baseunit=PhysicalQuantities.q.Byte,
                       url='https://en.wikipedia.org/wiki/Byte')
=======
    add_composite_unit(name, scale, 'Byte', verbosename=name, prefixed=True,
                       url='https://en.wikipedia.org/wiki/Byte')

>>>>>>> 7c8f293e

PhysicalQuantities.q.__init__()<|MERGE_RESOLUTION|>--- conflicted
+++ resolved
@@ -3,9 +3,10 @@
 
 from .unit import add_composite_unit
 
-add_composite_unit('Byte', 8, 'Bit', verbosename='Byte', prefixed=True,
+add_composite_unit('Byte', 8, 'Bit', verbosename='Byte', prefixed=True, baseunit=PhysicalQuantities.q.Bit,
                    url='https://en.wikipedia.org/wiki/Byte')
 PhysicalQuantities.q.__init__()
+
 
 _units = {'Ki': 2 ** 10,
           'Mi': 2 ** 20,
@@ -20,22 +21,11 @@
 for key in _units.keys():
     name = key + 'Bit'
     scale = _units[key]
-<<<<<<< HEAD
     add_composite_unit(name, scale, 'Bit', verbosename=name, prefixed=True, baseunit=PhysicalQuantities.q.Bit,
-=======
-    add_composite_unit(name, scale, 'Bit', verbosename=name, prefixed=True,
->>>>>>> 7c8f293e
-                       url='https://en.wikipedia.org/wiki/Bit')
 
     name = key + 'Byte'
     scale = _units[key]
-<<<<<<< HEAD
     add_composite_unit(name, scale, 'Byte', verbosename=name, prefixed=True, baseunit=PhysicalQuantities.q.Byte,
-                       url='https://en.wikipedia.org/wiki/Byte')
-=======
-    add_composite_unit(name, scale, 'Byte', verbosename=name, prefixed=True,
-                       url='https://en.wikipedia.org/wiki/Byte')
 
->>>>>>> 7c8f293e
 
 PhysicalQuantities.q.__init__()