""" PhysicalQuantity class definition

"""
from __future__ import annotations

import copy
import json

import numpy as np

from .unit import (
    PhysicalUnit, UnitError, base_names, convertvalue, findunit,
    isphysicalunit, unit_table,
)
from typing import TYPE_CHECKING

if TYPE_CHECKING:
    from .dBQuantity import dBQuantity

__all__ = ['PhysicalQuantity', 'PhysicalUnit', 'UnitError', 'unit_table']


class PhysicalQuantity:
    """Represents a physical quantity with a value and a unit.

    Supports arithmetic operations (+, -, *, /, //, **), comparisons,
    conversions between compatible units, and some mathematical functions.

    Attributes
    ----------
    value : int | float | complex
        The numerical value of the quantity.
    unit : PhysicalUnit
        The unit associated with the value.
    format : str, optional
        A format string used for converting the value to a string. Defaults to ''.
    annotation : str, optional
        An optional annotation or description for the quantity. Defaults to ''.
    __array_priority__ : int
        Ensures NumPy ufuncs are handled correctly (set to 1000).
    """

    __array_priority__: int = 1000  # Ensure numpy compatibility over lists etc.
    format: str = ''                # Display format for value -> string conversion
    annotation: str = ''            # Optional annotation for the Quantity
    value: int | float | complex    # Numerical value of the quantity
    unit: PhysicalUnit              # The associated PhysicalUnit object

    def __init__(self, value: int | float | complex, unit: str | PhysicalUnit, annotation: str = ''):
        """Initializes a PhysicalQuantity.

        Parameters
        ----------
        value : int | float | complex
            The numerical value of the quantity.
        unit : str | PhysicalUnit
            The unit of the quantity, either as a string name or a PhysicalUnit object.
        annotation : str, optional
            An optional annotation for the quantity. Defaults to ''.

        Examples
        --------
        >>> from PhysicalQuantities import PhysicalQuantity
        >>> v = PhysicalQuantity(1, 'V')
        >>> v
        1 V
        """
        try:
            ip = get_ipython()  # type: ignore
            self.ptformatter = ip.display_formatter.formatters['text/plain']  # type: ignore
        except NameError:
            self.ptformatter = None
        self.value = value
        self.annotation = annotation
        self.unit = findunit(unit)

    def __dir__(self) -> list[str]:
        """Lists available attributes, including units for conversion via attribute access.

        Extends the default `dir()` list with names of units from `unit_table`
        that share the same base unit dimension as the current quantity. This allows
        tab completion for unit conversions like `quantity.mV`.

        Returns
        -------
        list[str]
            A list of attribute names, including compatible unit names.
        """
        ulist = list(super().__dir__())
        u = unit_table.values()
        for _u in u:
            if isphysicalunit(_u):
                if str(_u.baseunit) is str(self.unit.baseunit):
                    ulist.append(_u.name)
        return ulist
    
    def __getattr__(self, attr) -> int | float | complex | PhysicalQuantity:
        """Converts to a different scaling prefix of the same unit via attribute access.

        Allows retrieving the quantity expressed in a unit with a different scaling
        prefix (e.g., `quantity.mV`).
        If the attribute name ends with an underscore (`_`), the numerical value
        (in the specified unit) is returned without the unit (e.g., `quantity.mV_`).
        Accessing just `_` returns the original numerical value.

        This method is called only if standard attribute lookup fails.

        Parameters
        ----------
        attr : str
            The attribute name, expected to be a unit name (optionally with a
            trailing `_`) or just `_`.

        Returns
        -------
        int | float | complex | PhysicalQuantity
            The quantity converted to the specified unit scaling, or the numerical
            value if the attribute ends with `_`.

        Raises
        ------
        AttributeError
            If `attr` is not a unit name found in `unit_table`, if the found unit
            is incompatible with the quantity's unit, or if the attribute syntax
            is otherwise invalid.

        Examples
        --------
        >>> from PhysicalQuantities import q
        >>> a = 2 * q.mm
        >>> a._
        2
        >>> a.mm_
        2
        >>> a.m_ # Converts mm to m and returns the value
        0.002
        >>> a.m # Converts mm to m and returns the PhysicalQuantity
        0.002 m
        >>> a.base # Accesses the .base property, does not go through __getattr__
        0.002 m
        >>> a.kg # doctest: +IGNORE_EXCEPTION_DETAIL
        Traceback (most recent call last):
            ...
        AttributeError: Unit 'kg' is not compatible with unit 'mm'
        """
        # Check if it's the special case for accessing the value directly
        if attr == '_':
            return self.value

        dropunit = (attr[-1] == '_')
        attr_unit_name = attr.strip('_')

        # Optimization: check unit_table *first*. If not there, it's not a unit attr.
        if attr_unit_name not in unit_table:
            # If it wasn't found in unit_table, raise standard AttributeError
            # This allows access to normal methods/properties like .base, .value etc.
            raise AttributeError(f"'{type(self).__name__}' object has no attribute '{attr}'")

        # If it IS in unit_table, proceed with unit conversion logic
        try:
            attrunit = unit_table[attr_unit_name]
            # Check for dimensional compatibility BEFORE conversion using the 'powers' array
            if self.unit.powers != attrunit.powers:
                raise AttributeError(f"Unit '{attr_unit_name}' is not compatible with unit '{self.unit.name}' (dimension mismatch)")

            # If compatible, perform the conversion
            converted_quantity = self.to(attrunit.name)
            if dropunit:
                return converted_quantity.value
            else:
                return converted_quantity

        except KeyError:
<<<<<<< HEAD
            raise AttributeError(f'Unit {attr} not found')
        if dropunit is True:
            rv = self.to(attrunit.name).value
            return rv
        else:
            return self.to(attrunit.name)
=======
            # This case should technically not be reached due to the initial check,
            # but kept for safety. It implies attr_unit_name was initially in unit_table
            # but somehow disappeared, which is unlikely.
            # Re-raising standard AttributeError is safer.
            raise AttributeError(f"'{type(self).__name__}' object has no attribute '{attr}'")
>>>>>>> 785b4d7a

    def __getitem__(self, key):
        """Allows indexing if the underlying value is an array or list.

        Parameters
        ----------
        key : slice | int
            The index or slice.

        Returns
        -------
        PhysicalQuantity
            A new PhysicalQuantity containing the indexed/sliced value.

        Raises
        ------
        AttributeError
            If the underlying value does not support indexing.

        Examples
        --------
        >>> from PhysicalQuantities import PhysicalQuantity
        >>> import numpy as np
        >>> q_array = PhysicalQuantity(np.array([1, 2, 3]), 'm')
        >>> q_array[1]
        2 m
        >>> q_array[0:2]
        [1 2] m
        """
        if isinstance(self.value, np.ndarray) or isinstance(self.value, list):
            return self.__class__(self.value[key], self.unit)
        raise AttributeError('Not a PhysicalQuantity array or list', list)

    def __setitem__(self, key, value):
        """Allows item assignment if the underlying value is an array or list.

        The assigned value must be a PhysicalQuantity and will be converted to the
        unit of this quantity before assignment.

        Parameters
        ----------
        key : slice | int
            The index or slice where the value should be assigned.
        value : PhysicalQuantity
            The PhysicalQuantity instance to assign.

        Raises
        ------
        AttributeError
            If the underlying value does not support item assignment, or if
            `value` is not a PhysicalQuantity.
        UnitError
            If the unit of `value` is not compatible with this quantity's unit.

        Examples
        --------
        >>> from PhysicalQuantities import PhysicalQuantity, q
        >>> import numpy as np
        >>> q_array = PhysicalQuantity(np.array([1.0, 2.0, 3.0]), 'm')
        >>> q_array[0] = 50 * q.cm
        >>> q_array
        [0.5 2.  3. ] m
        """
        if not isinstance(value, PhysicalQuantity):
            raise AttributeError('Not a Physical Quantity')
        if isinstance(self.value, np.ndarray) or isinstance(self.value, list):
            self.value[key] = value.to(str(self.unit)).value
            return self.__class__(self.value[key], self.unit)
        raise AttributeError('Not a PhysicalQuantity array or list', list)
        
    def __len__(self):
        """Returns the length if the underlying value is an array or list.

        Returns
        -------
        int
            The length of the underlying value array/list.

        Raises
        ------
        TypeError
            If the underlying value does not have a defined length.

        Examples
        --------
        >>> from PhysicalQuantities import PhysicalQuantity
        >>> import numpy as np
        >>> q_list = PhysicalQuantity([1, 2, 3], 's')
        >>> len(q_list)
        3
        """
        if isinstance(self.value, np.ndarray) or isinstance(self.value, list):
            return len(self.value)
        raise TypeError('Object of type %s has no len()' % type(self.value))

    def _ipython_key_completions_(self):
        """Provides key completions for IPython environments (used for `obj['<tab>]`)."""
        return self.unit_table.keys()

    @property
    def np(self) -> np.ndarray:
        """ Return a numpy array with the unit as metadata attribute

         Returns
         -------
         np.ndarray
            dtype.metadata = dict(unit=PhysicalUnit)
         """
        if isinstance(self.value, np.ndarray):
            array = self.value
            metadata = dict(unit=str(self.unit))
            dtype = np.dtype(str(array.dtype), metadata=metadata)
            return array.astype(dtype)
        array = np.array(self.value)
        metadata = dict(unit=str(self.unit))
        dtype = np.dtype(dtype=array.dtype, metadata=metadata)
        array = array.astype(dtype)
        return array

    @property
    def dB(self) -> dBQuantity:
        """Converts the quantity to a dB representation (if applicable).

        Uses heuristics to determine whether to use 10*log10 (for power-like units
        containing 'W') or 20*log10 (for amplitude-like units).

        Returns
        -------
        dBQuantity
            The quantity expressed in decibels relative to its unit (e.g., dBV, dBW).

        Examples
        --------
        >>> from PhysicalQuantities import q
        >>> (10 * q.V).dB
        20.0 dBV
        >>> (10 * q.W).dB
        10.0 dBW
        """
        from .dBQuantity import PhysicalQuantity_to_dBQuantity
        return PhysicalQuantity_to_dBQuantity(self)

    def rint(self):
        """Rounds the numerical value(s) to the nearest integer.

        Applies `numpy.rint` to the underlying value.

        Returns
        -------
        PhysicalQuantity
            A new quantity with the value(s) rounded to the nearest integer.
        """
        value = np.rint(self.value)
        return self.__class__(value, self.unit)

    def __str__(self):
        """Returns the string representation 'value unit'.

        Uses IPython's float precision settings if available via `self.ptformatter`
        and no specific `self.format` is set.

        Returns
        -------
        str
            The string representation of the quantity.
        """
        if self.ptformatter is not None and self.format == '' and isinstance(self.value, float):  # pragma: no cover
            # %precision magic only works for floats
            fmt = self.ptformatter.float_format
            return u"%s %s" % (fmt % self.value, str(self.unit))
        return '{0:{format}} {1}'.format(self.value, str(self.unit), format=self.format)

    def __complex__(self):
        """Converts the quantity to a complex number after converting to base units.

        Returns
        -------
        complex
            The numerical value of the quantity in base units as a complex number.
        """
        return self.base.value

    def __float__(self):
        """Converts the quantity to a float after converting to base units.

        Returns
        -------
        float
             The numerical value of the quantity in base units as a float.
        """
        return self.base.value

    def __repr__(self):
        """Returns the canonical string representation (delegates to `__str__`)."""
        return self.__str__()

    def _repr_markdown_(self):
        """Returns a Markdown representation for IPython/Jupyter environments.

        Formats the output as 'value unit' using Markdown for the unit.
        Uses LaTeX via Sympy for Sympy values if detected.
        Respects IPython float formatting if available.

        Returns
        -------
        str
            Markdown formatted string.
        """
        if self.ptformatter is not None and self.format == '' and isinstance(self.value, float):  # pragma: no cover
            # %precision magic only works for floats
            fmt = self.ptformatter.float_format
            return u"%s %s" % (fmt % self.value, self.unit._repr_markdown_())
        if str(type(self.value)).find('sympy') > 0:
            from sympy import printing  # type: ignore
            return '${0}$ {1}'.format(printing.latex(self.value), self.unit.markdown)
        return '{0:{format}} {1}'.format(self.value, self.unit.markdown, format=self.format)

    def _repr_latex_(self):
        """Returns a LaTeX representation for IPython/Jupyter environments.

        Currently delegates to `_repr_markdown_`.

        Returns
        -------
        str
            LaTeX formatted string (via Markdown).
        """
        return self._repr_markdown_()

    def _sum(self, other, sign1, sign2):
        """Internal helper method for addition (`sign2`=1) and subtraction (`sign2`=-1).

        Performs `sign1 * self + sign2 * other`, converting `other` to the unit of `self`.

        Parameters
        ----------
        other : PhysicalQuantity
            The quantity to add or subtract.
        sign1 : int | float
            Multiplier for self (typically 1).
        sign2 : int | float
            Multiplier for other (+1 for add, -1 for subtract).

        Returns
        -------
        PhysicalQuantity
            The result of the operation, in the units of `self`.

        Raises
        -------
        UnitError
            If `other` is not a PhysicalQuantity or if units are incompatible.
        """
        if not isinstance(other, PhysicalQuantity):
            raise UnitError(f'Incompatible types {type(self)} and {type(other)}')
        new_value = sign1 * self.value + \
            sign2 * other.value * other.unit.conversion_factor_to(self.unit)
        return self.__class__(new_value, self.unit)

    def __add__(self, other):
<<<<<<< HEAD
        print('add')
        if isinstance(other, np.ndarray):
            metadata = other.dtype.metadata
            other = PhysicalQuantity(other, metadata['unit'])
=======
        """Adds another PhysicalQuantity. Units must be compatible."""
>>>>>>> 785b4d7a
        return self._sum(other, 1, 1)

    __radd__ = __add__

    def __sub__(self, other):
        """Subtracts another PhysicalQuantity. Units must be compatible."""
        return self._sum(other, 1, -1)

    def __rsub__(self, other):
        """Subtracts this quantity from another (`other - self`). Units must be compatible."""
        # Check if other is a PhysicalQuantity
        if isinstance(other, PhysicalQuantity):
            # Delegate to other's subtraction method
            return other._sum(self, 1, -1) # other + (-1)*self
        else:
            # Subtraction of PhysicalQuantity from a scalar is ambiguous
            raise TypeError(f"Unsupported operand type(s) for -: '{type(other).__name__}' and '{type(self).__name__}'")

    def __mul__(self, other):
        """Multiplies by a scalar or another PhysicalQuantity.

        - `self * scalar`: Scales the value, keeps the unit.
        - `self * other_quantity`: Multiplies values and units.
          If the resulting unit is dimensionless, returns a scaled scalar.
        """
        if not isinstance(other, PhysicalQuantity):
            # Handle quantity * scalar or quantity * unit
            if isphysicalunit(other):
                # quantity * unit
                value = self.value  # Value remains the same
                unit = self.unit * other  # Multiply units
                if unit.is_dimensionless:
                    # If result is dimensionless, return scaled scalar value
                    return value * unit.factor
                else:
                    # Return new quantity with combined unit
                    return self.__class__(value, unit)
            else:
                # Assume quantity * scalar (or list, array, complex, etc.)
                # Revert to simpler multiplication, relying on self.value's behavior
                # This handles numeric types, lists, arrays via duck typing / NumPy overload
                return self.__class__(self.value * other, self.unit)
        else:
            # Handle quantity * quantity
            value = self.value * other.value
            unit = self.unit * other.unit
            if unit.is_dimensionless:
                return value * unit.factor
            else:
                return self.__class__(value, unit)

    __rmul__ = __mul__

    def __floordiv__(self, other):
        """Performs floor division (`self // other`).

        - `self // scalar`: Floor divides value, keeps the unit.
        - `self // other_quantity`: Floor divides values, divides units.
          If the resulting unit is dimensionless, returns a scaled scalar.

        Parameters
        ----------
        other : number | PhysicalQuantity
            The divisor.

        Returns
        -------
        PhysicalQuantity | number
            The result of the floor division.
        """
        if not isinstance(other, PhysicalQuantity):
            return self.__class__(self.value // other, self.unit)
        value = self.value // other.value
        unit = self.unit // other.unit
        if unit.is_dimensionless:
            return value * unit.factor
        else:
            return self.__class__(value, unit)

    def __rfloordiv__(self, other):
        """Performs reverse floor division (`other // self`).

        `other` must be a scalar. The resulting unit is the reciprocal of `self.unit`.

        Parameters
        ----------
        other : number
            The dividend (must be a scalar).

        Returns
        -------
        PhysicalQuantity
            The result with reciprocal units.
        
        Raises
        ------
        TypeError
            If `other` is a PhysicalQuantity.
        """
        if isinstance(other, PhysicalQuantity):
            # Floor division between two quantities is handled by __floordiv__
            # Reverse floor division is not defined between two quantities in this way.
            raise TypeError(f"Unsupported operand type(s) for //: '{type(other).__name__}' and '{type(self).__name__}'")
        else:
            # Handle scalar // quantity
            value = other // self.value
            reciprocal_unit = 1 / self.unit
            return self.__class__(value, reciprocal_unit)
            
    def __div__(self, other):
        """Performs true division (`self / other`) (Python 2 style).

        See `__truediv__`.
        """
        if not isinstance(other, PhysicalQuantity):
            return self.__class__(self.value / other, self.unit)
        value = self.value / other.value
        unit = self.unit / other.unit
        if unit.is_dimensionless:
            return value * unit.factor
        else:
            return self.__class__(value, unit)

    def __rdiv__(self, other):
        """Performs reverse true division (`other / self`) (Python 2 style).

        See `__rtruediv__`.
        """
        # This method primarily handles scalar / quantity
        if isinstance(other, PhysicalQuantity):
            # Division between two quantities is handled by __div__ / __truediv__.
            # Reverse division is not defined between two quantities in this way.
             raise TypeError(f"Unsupported operand type(s) for /: '{type(other).__name__}' and '{type(self).__name__}'")
        else:
            # Handle scalar / quantity
            value = other / self.value
            reciprocal_unit = 1 / self.unit
            return self.__class__(value, reciprocal_unit)

    __truediv__ = __div__
    __rtruediv__ = __rdiv__ # Alias __rtruediv__ to the corrected __rdiv__

    def __round__(self, ndigits=0):
        """Rounds the numerical value to a given number of decimal places.

        Applies `round()` or `numpy.round()` to the value.

        Parameters
        ----------
        ndigits : int, optional
            Number of decimal places to round to (default is 0).

        Returns
        -------
        PhysicalQuantity
            A new quantity with the rounded value.
        """
        if isinstance(self.value, np.ndarray):
            return self.__class__(np.round(self.value, ndigits), self.unit)
        else:
            return self.__class__(round(self.value, ndigits), self.unit)

    def __pow__(self, other):
        """Raises the quantity to a power (`self ** other`).

        The exponent `other` must be a dimensionless scalar.

        Parameters
        ----------
        other : number
            The exponent (must be dimensionless).

        Returns
        -------
        PhysicalQuantity
            The quantity raised to the power `other`.

        Raises
        -------
        UnitError
            If `other` is a PhysicalQuantity (exponent must be scalar).
        """
        if isinstance(other, PhysicalQuantity):
            raise UnitError('Exponents must be dimensionless not of unit %s' % other.unit)
        return self.__class__(pow(self.value, other), pow(self.unit, other))

    def __rpow__(self, other):
        """Raises a scalar base to the power of this quantity (`other ** self`).

        This operation is only valid if `self` is dimensionless.

        Parameters
        ----------
        other : number
            The base.

        Raises
        -------
        UnitError
            If `self` is not dimensionless.
        """
        raise UnitError('Exponents must be dimensionless, not of unit %s' % self.unit)

    def __abs__(self):
        """Returns the quantity with the absolute value.

        Applies `abs()` to the numerical value.

        Returns
        -------
        PhysicalQuantity
            A new quantity with the absolute value.
        """
        return self.__class__(abs(self.value), self.unit)

    def __pos__(self):
        """Returns the quantity itself (unary plus).

        Returns
        -------
        PhysicalQuantity
            The quantity itself (`+self`).
        """
        if isinstance(self.value, np.ndarray):
            return self.__class__(np.ndarray.__pos__(self.value), self.unit)
        return self.__class__(self.value, self.unit)

    def __neg__(self):
        """Returns the quantity with the negated value (unary minus).

        Returns
        -------
        PhysicalQuantity
            A new quantity with the negated value (`-self`).
        """
        if isinstance(self.value, np.ndarray):
            return self.__class__(np.ndarray.__neg__(self.value), self.unit)
        return self.__class__(-self.value, self.unit)

    # __nonzero__ is Python 2. Use __bool__ in Python 3.
    def __bool__(self) -> bool:
        """Tests if the quantity's value is non-zero (Python 3 boolean context).

        This method provides the standard boolean interpretation used in contexts like `if quantity:`.

        Returns
        -------
        bool
            `True` if the value is non-zero, `False` otherwise.
            For array values, tests if *any* element is non-zero using `numpy.any()`.
        """
        if isinstance(self.value, np.ndarray):
            # Correct Python 3 boolean context: check if *any* element is non-zero
            # Explicitly cast numpy.bool_ to standard Python bool
            return bool(np.any(self.value))
        # Standard boolean conversion for scalars
        return bool(self.value)

    def __gt__(self, other):
        """Tests if this quantity is greater than another (`self > other`).

        Compares values after converting both quantities to base units.

        Parameters
        ----------
        other : PhysicalQuantity
            The quantity to compare against.

        Returns
        -------
        bool
            `True` if `self` is strictly greater than `other`.

        Raises
        -------
        TypeError
            If `other` is not a `PhysicalQuantity`.
        UnitError
            If units are incompatible.
        """
        if not isinstance(other, PhysicalQuantity):
            # Raise TypeError for comparison with incompatible types
            raise TypeError(f"\'>' not supported between instances of '{type(self).__name__}' and '{type(other).__name__}'")
        # Check dimensional compatibility first
        if self.unit.powers != other.unit.powers:
            raise UnitError(f'Cannot compare quantities with incompatible units: {self.unit} and {other.unit}')
        # Compare values in base units
        return self.base.value > other.base.value

    def __ge__(self, other):
        """Tests if this quantity is greater than or equal to another (`self >= other`).

        Compares values after converting both quantities to base units.

        Parameters
        ----------
        other : PhysicalQuantity
            The quantity to compare against.

        Returns
        -------
        bool
            `True` if `self` is greater than or equal to `other`.

        Raises
        -------
        TypeError
            If `other` is not a `PhysicalQuantity`.
        UnitError
            If units are incompatible.
        """
        if not isinstance(other, PhysicalQuantity):
            raise TypeError(f"\'>=' not supported between instances of '{type(self).__name__}' and '{type(other).__name__}'")
        if self.unit.powers != other.unit.powers:
            raise UnitError(f'Cannot compare quantities with incompatible units: {self.unit} and {other.unit}')
        return self.base.value >= other.base.value

    def __lt__(self, other):
        """Tests if this quantity is less than another (`self < other`).

        Compares values after converting both quantities to base units.

        Parameters
        ----------
        other : PhysicalQuantity
            The quantity to compare against.

        Returns
        -------
        bool
            `True` if `self` is strictly less than `other`.

        Raises
        -------
        TypeError
            If `other` is not a `PhysicalQuantity`.
        UnitError
            If units are incompatible.
        """
        if not isinstance(other, PhysicalQuantity):
            raise TypeError(f"\'<' not supported between instances of '{type(self).__name__}' and '{type(other).__name__}'")
        if self.unit.powers != other.unit.powers:
            raise UnitError(f'Cannot compare quantities with incompatible units: {self.unit} and {other.unit}')
        return self.base.value < other.base.value

    def __le__(self, other):
        """Tests if this quantity is less than or equal to another (`self <= other`).

        Compares values after converting both quantities to base units.

        Parameters
        ----------
        other : PhysicalQuantity
            The quantity to compare against.

        Returns
        -------
        bool
            `True` if `self` is less than or equal to `other`.

        Raises
        -------
        TypeError
            If `other` is not a `PhysicalQuantity`.
        UnitError
            If units are incompatible.
        """
        if not isinstance(other, PhysicalQuantity):
            raise TypeError(f"\'<=' not supported between instances of '{type(self).__name__}' and '{type(other).__name__}'")
        if self.unit.powers != other.unit.powers:
            raise UnitError(f'Cannot compare quantities with incompatible units: {self.unit} and {other.unit}')
        return self.base.value <= other.base.value

    def __eq__(self, other):
        """Tests if two quantities are equal (`self == other`).

        Compares values after converting both quantities to base units.
        Returns `False` if `other` is not a `PhysicalQuantity` or if units
        are dimensionally incompatible.

        Parameters
        ----------
        other : object
            The object to compare against.

        Returns
        -------
        bool
            `True` if `self` is equal to `other`.
        """
        if not isinstance(other, PhysicalQuantity):
            # According to Python data model, __eq__ should return False for different types
            return False
        # Check dimensional compatibility
        if self.unit.powers != other.unit.powers:
            # Dimensionally incompatible objects cannot be equal
            return False
        # Compare values in base units (consider np.isclose for floats if needed)
        return self.base.value == other.base.value

    def __ne__(self, other):
        """Tests if two quantities are not equal (`self != other`).

        Parameters
        ----------
        other : object
            The object to compare against.

        Returns
        -------
        bool
            `True` if `self` is not equal to `other`.
        """
        # Delegate to __eq__
        return not self.__eq__(other)

    def __format__(self, *args, **kw):
        """Formats the quantity using a standard format specifier applied to the value."""
        return "{1:{0}} {2}".format(args[0], self.value, self.unit)

    def convert(self, unit):
        """Converts the quantity *in-place* to a different unit.

        Adjusts the value and updates the unit attribute. The new unit must be
        compatible with the original unit.

        Parameters
        ----------
        unit : str | PhysicalUnit
            The target unit to convert to.

        Raises
        -------
        UnitError
            If the target unit is not compatible.
        """
        unit = findunit(unit)
        self.value = convertvalue(self.value, self.unit, unit)
        self.unit = unit

    @staticmethod
    def _round(x):
        """Custom rounding function (rounds towards zero).

        Used internally by the `to` method for multi-unit conversions.
        Equivalent to `np.trunc`.
        """
        if np.greater(x, 0.):
            return np.floor(x)
        else:
            return np.ceil(x)

    def __deepcopy__(self, memo: dict) -> PhysicalQuantity:
        """Creates a deep copy of the PhysicalQuantity instance.

        Ensures that the numerical `value` is also deep-copied, crucial for
        mutable types like numpy arrays.

        Parameters
        ----------
        memo : dict
            The memo dictionary used by `copy.deepcopy`.

        Returns
        -------
        PhysicalQuantity
            A new, independent copy of the quantity.
        """
        new_value = copy.deepcopy(self.value)
        new_instance = self.__class__(new_value, self.unit)
        memo[id(self)] = new_instance
        return new_instance

    @property
    def autoscale(self) -> PhysicalQuantity:
        """Rescales the quantity to a unit with a 'reasonable' prefix.

        Attempts to find a unit prefix (like k, m, n, etc.) such that the numerical
        value falls roughly between 1 and 1000 (or 0.001 and 1 for scales < 1).
        Works best for simple units with standard SI prefixes defined.
        Returns the original quantity if no suitable rescaling is found.

        Returns
        -------
        PhysicalQuantity
            A new quantity object, possibly rescaled.

        Examples
        --------
        >>> from PhysicalQuantities import PhysicalQuantity, q
        >>> (4e-9 * q.F).autoscale
        4.0 nF
        >>> (0.005 * q.V).autoscale
        5.0 mV
        >>> (12345 * q.m).autoscale
        12.345 km
        """
        if len(self.unit.names) == 1:
            b = self.base
            n = np.log10(abs(b.value))
            # we want to be between 0..999 
            _scale = np.floor(n)
            # now search for unit
            for i in unit_table:
                u = unit_table[i]
                if isinstance(u, PhysicalUnit):
                    if u.baseunit is self.unit.baseunit:
                        f = np.log10(u.factor) - _scale
                        if (f > -3) and (f < 1):
                            return self.to(i)
        return self

    def to(self, *units):
        """Converts the quantity to the specified unit(s).

        Parameters
        ----------
        *units : str | PhysicalUnit
            One or more target units (names or `PhysicalUnit` objects).

        Returns
        -------
        PhysicalQuantity | tuple[PhysicalQuantity, ...]
            - If one unit is specified: A new `PhysicalQuantity` object representing
              the value in that unit.
            - If multiple units are specified: A tuple of `PhysicalQuantity` objects,
              one for each specified unit. The values are calculated such that their
              sum equals the original quantity, and intermediate values (except the
              last) are integers (using `_round`). This is useful for irregular unit
              systems like hours/minutes/seconds.

        Raises
        -------
        UnitError
            If any target unit is incompatible with the quantity's current unit.

        Examples
        --------
        >>> from PhysicalQuantities import PhysicalQuantity, q
        >>> b = PhysicalQuantity(4, 'J/s')
        >>> b.to('W')
        4.0 W
        >>> t = PhysicalQuantity(3661, 's')
        >>> h, m, s = t.to('h', 'min', 's') # Note the order matters for tuple unpacking
        >>> h, m, s # doctest: +SKIP
        (1 h, 1 min, 1.0 s)
        >>> t = PhysicalQuantity(1000, 's')
        >>> t.to('h', 'min', 's') # doctest: +SKIP
        (0 h, 16 min, 40.0 s)

        Notes
        -----
        When multiple units are provided, they are processed in order of magnitude
        (largest first, based on sorting internally). The internal `_round` method
        (truncation) is used to determine integer parts for intermediate units.
        Floating point inaccuracies might occur.
        """
        units = list(map(findunit, units))
        if len(units) == 1:
            unit = units[0]
            value = convertvalue(self.value, self.unit, unit)
            return self.__class__(value, unit)
        else:
            units.sort()
            result = []
            value = self.value
            unit = self.unit
            for i in range(len(units)-1, -1, -1):
                value *= unit.conversion_factor_to(units[i])
                if i == 0:
                    rounded = value
                else:
                    rounded = self._round(value)
                result.append(self.__class__(rounded, units[i]))
                value = value - rounded
                unit = units[i]
            return tuple(result)

    @property
    def base(self) -> PhysicalQuantity:
        """Converts the quantity to its equivalent representation in SI base units.

        Calculates the value in terms of the fundamental SI base units (kg, m, s, A, K, mol, cd)
        and constructs the corresponding unit string.
        Handles units with offsets (like temperature scales) correctly during value conversion.

        Returns
        -------
        PhysicalQuantity
            A new quantity object expressed in SI base units.

        Examples
        --------
        >>> from PhysicalQuantities import PhysicalQuantity, q
        >>> (1 * q.km).base
        1000.0 m
        >>> (1 * q.V).base
        1.0 kg*m**2*s**-3*A**-1
        >>> q.PhysicalQuantity(0, 'degC').base # 0 degC -> 273.15 K
        273.15 K
        >>> q.PhysicalQuantity(32, 'degF').base # 32 degF -> 273.15 K
        273.15 K
        """
        # Correct conversion to base: value * factor + offset
        new_value = self.value * self.unit.factor + self.unit.offset
        num = ''
        denom = ''
        for i in range(len(base_names)):
            unit = base_names[i]
            power = self.unit.powers[i]
            if power < 0:
                denom += '/' + unit
                if power < -1:
                    denom += '**' + str(-power)
            elif power > 0:
                num += '*' + unit
                if power > 1:
                    num += '**' + str(power)
        if len(num) == 0:
            num = '1'
        else:
            num = num[1:]
        return self.__class__(new_value, num + denom)

    # Comment regarding complex numbers removed as properties are standard
    @property
    def real(self) -> PhysicalQuantity:
        """Returns the real part of the quantity's value, keeping the unit.

        Returns
        -------
        PhysicalQuantity
            A new quantity with the real part of the original value.

        Examples
        --------
        >>> from PhysicalQuantities import PhysicalQuantity
        >>> b = PhysicalQuantity(2 + 1j, 'V')
        >>> b.real
        2.0 V
        """
        return self.__class__(self.value.real, self.unit)

    @property
    def imag(self) -> PhysicalQuantity:
        """Returns the imaginary part of the quantity's value, keeping the unit.

        Returns
        -------
        PhysicalQuantity
            A new quantity with the imaginary part of the original value.

        Examples
        --------
        >>> from PhysicalQuantities import PhysicalQuantity
        >>> b = PhysicalQuantity(2 + 1j, 'V')
        >>> b.imag
        1.0 V
        """
        return self.__class__(self.value.imag, self.unit)

    def sqrt(self) -> PhysicalQuantity:
        """Calculates the positive square root of the quantity.

        Returns
        -------
        PhysicalQuantity
            The square root (`self ** 0.5`).
        """
        return self.__pow__(0.5)

    def pow(self, exponent: float) -> PhysicalQuantity:
        """Raises the quantity to the power of an exponent (alias for `__pow__`).

        Parameters
        ----------
        exponent : float
            The exponent (must be dimensionless scalar).

        Returns
        -------
        PhysicalQuantity
            The quantity raised to the specified power.
        """
        return self.__pow__(exponent)

    def sin(self) -> float:
        """Calculates the sine of the quantity, assuming it is an angle.

        Converts the value to radians before applying `numpy.sin`.

        Returns
        -------
        float
            The sine of the angle value in radians.

        Raises
        -------
        UnitError
            If the quantity's unit is not an angle type (e.g., rad, deg).
        """
        if self.unit.is_angle:
            return np.sin(self.value * self.unit.conversion_factor_to(unit_table['rad']))
        else:
            raise UnitError('Argument of sin must be an angle')

    def cos(self) -> float:
        """Calculates the cosine of the quantity, assuming it is an angle.

        Converts the value to radians before applying `numpy.cos`.

        Returns
        -------
        float
            The cosine of the angle value in radians.

        Raises
        -------
        UnitError
            If the quantity's unit is not an angle type.
        """
        if self.unit.is_angle:
            return np.cos(self.value * self.unit.conversion_factor_to(unit_table['rad']))
        raise UnitError('Argument of cos must be an angle')

    def tan(self) -> float:
        """Calculates the tangent of the quantity, assuming it is an angle.

        Converts the value to radians before applying `numpy.tan`.

        Returns
        -------
        float
            The tangent of the angle value in radians.

        Raises
        -------
        UnitError
            If the quantity's unit is not an angle type.
        """
        if self.unit.is_angle:
            return np.tan(self.value * self.unit.conversion_factor_to(unit_table['rad']))
        raise UnitError('Argument of tan must be an angle')

    @property
    def to_dict(self) -> dict:
        """Exports the quantity to a serializable dictionary.

        Returns
        -------
        dict
            A dictionary with keys 'value' and 'PhysicalUnit' (containing the
            unit's dictionary representation from `unit.to_dict`). Numpy arrays
            in `value` are converted to lists.
        """
        q_dict = {'value': self.value,
                  'PhysicalUnit': self.unit.to_dict
                  }
        return q_dict

    @property
    def to_json(self) -> str:
        """Exports the quantity to a JSON string.

        Serializes the dictionary from `to_dict` into a JSON string under the top-level
        key 'PhysicalQuantity'.

        Returns
        -------
        str
            A JSON string representing the PhysicalQuantity.
        """
        json_quantity = json.dumps({'PhysicalQuantity': self.to_dict})
        return json_quantity

    @staticmethod
    def from_dict(quantity_dict: dict) -> PhysicalQuantity:
        """Creates a PhysicalQuantity instance from a dictionary representation.

        Parameters
        ----------
        quantity_dict : dict
            A dictionary containing 'value' and 'PhysicalUnit' keys. The
            'PhysicalUnit' value should be a dictionary suitable for
            `PhysicalUnit.from_dict`.
            Can optionally be nested under a 'PhysicalQuantity' key.

        Returns
        -------
        PhysicalQuantity
            The reconstructed PhysicalQuantity instance.

        Raises
        -------
        ValueError
            If the dictionary structure is incorrect.

        Notes
        -----
        This relies on `PhysicalUnit.from_dict` to reconstruct the unit. The unit
        must typically be predefined or definable from the dictionary content.
        """
        u = PhysicalUnit.from_dict(quantity_dict['PhysicalUnit'])
        q = PhysicalQuantity(quantity_dict['value'], u)
        return q

    @staticmethod
    def from_json(json_quantity: str) -> PhysicalQuantity:
        """Creates a PhysicalQuantity instance from a JSON string.

        Parameters
        ----------
        json_quantity : str
            A JSON string, typically generated by `to_json`, containing a
            'PhysicalQuantity' key whose value is the dictionary representation.

        Returns
        -------
        PhysicalQuantity
            The reconstructed PhysicalQuantity instance.

        Raises
        -------
        ValueError
            If the JSON string does not contain the expected structure.
        """
        quantity_dict = json.loads(json_quantity)
        return PhysicalQuantity.from_dict(quantity_dict['PhysicalQuantity'])

    # NumPy interoperability
    def __array_ufunc__(self, ufunc, method, *inputs, **kwargs):
        """Implements NumPy Universal Function (ufunc) support."""
        # Ensure the method is a standard call
        if method != '__call__':
            return NotImplemented

        # --- Prepare inputs ---
        # Convert inputs to values and units
        processed_inputs = []
        input_units = []
        for x in inputs:
            if isinstance(x, PhysicalQuantity):
                processed_inputs.append(x.value)
                input_units.append(x.unit)
            elif isinstance(x, (int, float, complex, list, np.ndarray)):
                processed_inputs.append(x)
                input_units.append(None) # Mark non-quantity inputs
            else:
                # Cannot handle other types
                return NotImplemented

        # --- Handle specific ufuncs ---

        # Division (np.true_divide)
        if ufunc is np.true_divide:
            if len(processed_inputs) != 2:
                return NotImplemented # Requires 2 arguments

            val1, val2 = processed_inputs
            unit1, unit2 = input_units

            # Calculate result value
            # Check for output argument and handle if necessary (ignoring for now)
            if 'out' in kwargs:
                # For simplicity, we don't support 'out' for now with unit changes
                return NotImplemented
            
            result_value = ufunc(val1, val2, **kwargs)

            # Determine result unit
            if unit1 is not None and unit2 is not None: # quantity / quantity
                result_unit = unit1 / unit2
            elif unit1 is not None and unit2 is None: # quantity / scalar_or_array
                result_unit = unit1
            elif unit1 is None and unit2 is not None: # scalar_or_array / quantity
                result_unit = 1 / unit2
            else: # scalar_or_array / scalar_or_array (should not happen via PhysicalQuantity)
                 return NotImplemented

            # Return result
            # Add assertion to check type before accessing property
            assert isphysicalunit(result_unit), f"result_unit should be PhysicalUnit, got {type(result_unit)}"
            if result_unit.is_dimensionless:
                return result_value * result_unit.factor
            else:
                return self.__class__(result_value, result_unit)

        # Add / Subtract (requires compatible units)
        elif ufunc in (np.add, np.subtract):
             if len(processed_inputs) != 2:
                return NotImplemented
             val1, val2 = processed_inputs
             unit1, unit2 = input_units

             if unit1 is None or unit2 is None:
                 # Cannot add/subtract scalar and quantity directly via ufunc
                 return NotImplemented
            
             # Ensure units are compatible
             if unit1.powers != unit2.powers:
                  raise UnitError(f"Cannot {ufunc.__name__} quantities with incompatible units: {unit1} and {unit2}")

             # Convert second value to units of the first
             val2_converted = val2 * unit2.conversion_factor_to(unit1)
             result_value = ufunc(val1, val2_converted, **kwargs)
             # Result is in the unit of the first operand
             return self.__class__(result_value, unit1)

        # Multiply
        elif ufunc is np.multiply:
            if len(processed_inputs) != 2:
                return NotImplemented
            val1, val2 = processed_inputs
            unit1, unit2 = input_units

            result_value = ufunc(val1, val2, **kwargs)

            # Determine result unit
            if unit1 is not None and unit2 is not None: # quantity * quantity
                result_unit = unit1 * unit2
            elif unit1 is not None and unit2 is None: # quantity * scalar_or_array
                result_unit = unit1
            elif unit1 is None and unit2 is not None: # scalar_or_array * quantity
                result_unit = unit2
            else: # scalar_or_array * scalar_or_array
                 return NotImplemented

            # Return result
            if result_unit.is_dimensionless:
                return result_value * result_unit.factor
            else:
                return self.__class__(result_value, result_unit)

        # Trig functions (sin, cos, tan)
        elif ufunc in (np.sin, np.cos, np.tan):
            if len(processed_inputs) != 1:
                 return NotImplemented # Requires 1 argument
            val = processed_inputs[0]
            unit = input_units[0]

            if unit is None:
                 # Applying trig func to scalar/array without unit
                 return NotImplemented # Or should we allow np.sin(5)? Let NumPy handle.
            
            if not unit.is_angle:
                 raise UnitError(f"Argument of {ufunc.__name__} must be an angle, not {unit}")

            # Convert to radians
            value_rad = val * unit.conversion_factor_to(unit_table['rad'])
            # Apply ufunc to value in radians
            result_value = ufunc(value_rad, **kwargs)
            # Result is dimensionless scalar/array
            return result_value

        # --- Default: Ufunc not handled ---
        return NotImplemented<|MERGE_RESOLUTION|>--- conflicted
+++ resolved
@@ -171,20 +171,7 @@
                 return converted_quantity
 
         except KeyError:
-<<<<<<< HEAD
             raise AttributeError(f'Unit {attr} not found')
-        if dropunit is True:
-            rv = self.to(attrunit.name).value
-            return rv
-        else:
-            return self.to(attrunit.name)
-=======
-            # This case should technically not be reached due to the initial check,
-            # but kept for safety. It implies attr_unit_name was initially in unit_table
-            # but somehow disappeared, which is unlikely.
-            # Re-raising standard AttributeError is safer.
-            raise AttributeError(f"'{type(self).__name__}' object has no attribute '{attr}'")
->>>>>>> 785b4d7a
 
     def __getitem__(self, key):
         """Allows indexing if the underlying value is an array or list.
@@ -445,14 +432,11 @@
         return self.__class__(new_value, self.unit)
 
     def __add__(self, other):
-<<<<<<< HEAD
-        print('add')
+        """Adds another PhysicalQuantity. Units must be compatible."""
         if isinstance(other, np.ndarray):
             metadata = other.dtype.metadata
-            other = PhysicalQuantity(other, metadata['unit'])
-=======
-        """Adds another PhysicalQuantity. Units must be compatible."""
->>>>>>> 785b4d7a
+            if metadata and 'unit' in metadata:
+                other = PhysicalQuantity(other, metadata['unit'])
         return self._sum(other, 1, 1)
 
     __radd__ = __add__
